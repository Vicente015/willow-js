import {
  assert,
  assertEquals,
} from "https://deno.land/std@0.177.0/testing/asserts.ts";
import { Store } from "./store.ts";
import { crypto } from "https://deno.land/std@0.188.0/crypto/crypto.ts";
import {
  TestNamespace,
  testSchemeAuthorisation,
  testSchemeFingerprint,
  testSchemeNamespace,
  testSchemePath,
  testSchemePayload,
  testSchemeSubspace,
  TestSubspace,
} from "../test/test_schemes.ts";
import { fullArea, orderBytes, orderPath } from "../../deps.ts";

class TestStore extends Store<
  TestNamespace,
  TestSubspace,
  ArrayBuffer,
  TestSubspace,
  Uint8Array,
  Uint8Array,
  Uint8Array
> {
  constructor(namespace = 0) {
    super({
      namespace,
      schemes: {
        namespace: testSchemeNamespace,
        subspace: testSchemeSubspace,
        path: testSchemePath,
        payload: testSchemePayload,
        authorisation: testSchemeAuthorisation,
        fingerprint: testSchemeFingerprint,
      },
    });
  }

  writeAheadFlag() {
    /* @ts-ignore */
    return this.entryDriver.writeAheadFlag;
  }

  triggerWriteAheadFlag() {
    /* @ts-ignore */
    return this.checkWriteAheadFlag();
  }
}

// ==================================
// instantiation

// Namespace length must equal protocol parameter pub key length

Deno.test("Store.set", async (test) => {
  const alfie = TestSubspace.Alfie;
  const betty = TestSubspace.Betty;

  await test.step("Fails with invalid ingestions", async () => {
    const store = new TestStore();

    // Returns an error and does not ingest payload if the entry is invalid
    const badKeypairRes = await store.set(
      {
        path: [new Uint8Array([1, 2, 3, 4])],
        payload: new Uint8Array([1, 1, 1, 1]),
        subspace: alfie,
      },
      betty,
    );

    assert(badKeypairRes.kind === "failure");
    assertEquals(badKeypairRes.reason, "invalid_entry");

    const entries = [];

    for await (
      const entry of store.query({
        area: fullArea(),
        maxCount: 0,
        maxSize: BigInt(0),
      }, "subspace")
    ) {
      entries.push(entry);
    }

    assertEquals(entries, []);
  });

  await test.step("Succeeds with valid ingestions", async () => {
    const store = new TestStore();

    const goodKeypairRes = await store.set(
      {
        path: [new Uint8Array([1, 2, 3, 4])],
        payload: new Uint8Array([1, 1, 1, 1]),
        subspace: alfie,
      },
      alfie,
    );

    assertEquals(goodKeypairRes.kind, "success");

    const entries = [];

    for await (
      const entry of store.query({
        area: fullArea(),
        maxCount: 0,
        maxSize: BigInt(0),
      }, "subspace")
    ) {
      entries.push(entry);
    }

    assert(entries[0]);
    assert(entries[0][1]);
  });

  await test.step("If a timestamp is set, it is used", async () => {
    const store = new TestStore();

    const res = await store.set(
      {
        path: [new Uint8Array([1, 2, 3, 4])],
        payload: new Uint8Array([1, 1, 1, 1]),
        timestamp: BigInt(0),
        subspace: alfie,
      },
      alfie,
    );

    assert(res.kind === "success");
    assertEquals(res.entry.timestamp, BigInt(0));
  });

  await test.step("If no timestamp is set, and there is nothing else at the same path, use the current time.", async () => {
    const store = new TestStore();

    const timestampBefore = BigInt(Date.now() * 1000);

    const res = await store.set(
      {
        path: [new Uint8Array([1, 2, 3, 4])],
        payload: new Uint8Array([1, 1, 1, 1]),
        subspace: alfie,
      },
      alfie,
    );

    assert(res.kind === "success");
    assert(res.entry.timestamp >= timestampBefore);
    assert(res.entry.timestamp <= BigInt(Date.now() * 1000));
  });
});

// ==================================
// ingestEntry

Deno.test("Store.ingestEntry", async (test) => {
  const alfie = TestSubspace.Alfie;
  const betty = TestSubspace.Betty;

  // rejects stuff from a different namespace
  await test.step("Rejects entries from a different namespace", async () => {
    const otherStore = new TestStore(4);
    const store = new TestStore();

    const otherStoreRes = await otherStore.set(
      {
        path: [new Uint8Array([0, 0, 0, 0])],
        payload: new Uint8Array(),
        subspace: alfie,
      },
      alfie,
    );

    assert(otherStoreRes.kind === "success");

    const ingestRes = await store.ingestEntry(
      otherStoreRes.entry,
      otherStoreRes.authToken,
    );

    assert(ingestRes.kind === "failure");
    assert(ingestRes.reason === "invalid_entry");
  });

  await test.step("Rejects entries with invalid auth tokens", async () => {
    const otherStore = new TestStore();
    const store = new TestStore();

    const otherStoreRes = await otherStore.set(
      {
        path: [new Uint8Array([0, 0, 0, 0])],
        payload: new Uint8Array(),
        subspace: alfie,
      },
      alfie,
    );

    assert(otherStoreRes.kind === "success");

    const badAuthorSigRes = await store.ingestEntry(
      otherStoreRes.entry,
      new Uint8Array([1, 2, 3]),
    );

    assert(badAuthorSigRes.kind === "failure");
    assert(badAuthorSigRes.reason === "invalid_entry");
  });

  // no ops entries for which there are newer entries with paths that are prefixes of that entry
  await test.step("Does not ingest entries for which there are new entries with paths which are a prefix", async () => {
    const store = new TestStore();

    await store.set(
      {
        path: [new Uint8Array([0, 0, 0, 0])],
        payload: new Uint8Array([0, 1, 2, 1]),
        timestamp: BigInt(2000),
        subspace: alfie,
      },
      alfie,
    );

    const secondRes = await store.set(
      {
        path: [new Uint8Array([0, 0, 0, 0]), new Uint8Array([1])],
        payload: new Uint8Array([0, 1, 2, 3]),
        timestamp: BigInt(1000),
        subspace: alfie,
      },
      alfie,
    );

    assert(secondRes.kind === "no_op");
    assert(secondRes.reason === "newer_prefix_found");
  });

  await test.step("Does not ingest entries for which there are newer entries with the same path and author", async () => {
    const store = new TestStore();

    await store.set(
      {
        path: [new Uint8Array([0, 0, 0, 0])],
        payload: new Uint8Array([0, 1, 2, 1]),
        timestamp: BigInt(2000),
        subspace: alfie,
      },
      alfie,
    );

    const secondRes = await store.set(
      {
        path: [new Uint8Array([0, 0, 0, 0])],
        payload: new Uint8Array([0, 1, 2, 3]),
        timestamp: BigInt(1000),
        subspace: alfie,
      },
      alfie,
    );

    assert(secondRes.kind === "no_op");
    assert(secondRes.reason === "obsolete_from_same_subspace");
  });

  await test.step("Does not ingest entries for which there are newer entries with the same path and author and timestamp but smaller hash", async () => {
    const store = new TestStore();

    await store.set(
      {
        path: [new Uint8Array([0, 0, 0, 0])],
        payload: new Uint8Array([0, 1, 2, 1]),
        timestamp: BigInt(2000),
        subspace: alfie,
      },
      alfie,
    );

    const secondRes = await store.set(
      {
        path: [new Uint8Array([0, 0, 0, 0])],
        payload: new Uint8Array([0, 1, 2, 3]),
        timestamp: BigInt(2000),
        subspace: alfie,
      },
      alfie,
    );

    assert(secondRes.kind === "no_op");
    assert(secondRes.reason === "obsolete_from_same_subspace");
  });

  await test.step({
    name:
      "Does not ingest entries for which there are newer entries with the same path and author and timestamp and hash but smaller payloadLength",
    fn: () => {
      // I don't really know how to test this path.
    },
    ignore: true,
  });

  await test.step("replaces older entries with same author and path", async () => {
    const store = new TestStore();

    await store.set(
      {
        path: [new Uint8Array([0, 0, 0, 0])],
        payload: new Uint8Array([0, 1, 2, 1]),
        timestamp: BigInt(1000),
        subspace: alfie,
      },
      alfie,
    );

    const secondRes = await store.set(
      {
        path: [new Uint8Array([0, 0, 0, 0])],
        payload: new Uint8Array([0, 1, 2, 3]),
        timestamp: BigInt(2000),
        subspace: alfie,
      },
      alfie,
    );

    assert(secondRes.kind === "success");

    const entries = [];

    for await (
      const entry of store.query({
        area: fullArea(),
        maxCount: 0,
        maxSize: BigInt(0),
      }, "path")
    ) {
      entries.push(entry);
    }

    assertEquals(entries.length, 1);
    assert(entries[0]);
    assert(entries[0][1]);
    assertEquals(await entries[0][1].bytes(), new Uint8Array([0, 1, 2, 3]));
  });

  await test.step("replaces older entries with paths prefixed by the new one", async () => {
    const store = new TestStore();

    await store.set(
      {
        path: [new Uint8Array([0]), new Uint8Array([1])],
        payload: new Uint8Array([0, 1, 2, 1]),
        timestamp: BigInt(0),
        subspace: alfie,
      },
      alfie,
    );

    await store.set(
      {
        path: [new Uint8Array([0]), new Uint8Array([2])],
        payload: new Uint8Array([0, 1, 2, 1]),
        timestamp: BigInt(0),
        subspace: alfie,
      },
      alfie,
    );

    const prefixRes = await store.set(
      {
        path: [new Uint8Array([0])],
        payload: new Uint8Array([0, 1, 2, 3]),
        timestamp: BigInt(1),
        subspace: alfie,
      },
      alfie,
    );

    assert(prefixRes.kind === "success");

    const entries = [];

    for await (
      const entry of store.query({
        area: fullArea(),
        maxCount: 0,
        maxSize: BigInt(0),
      }, "path")
    ) {
      entries.push(entry);
    }

    assertEquals(entries.length, 1);
    assert(entries[0]);
    assertEquals(entries[0][0].path, [new Uint8Array([0])]);
    assert(entries[0][1]);
    assertEquals(await entries[0][1].bytes(), new Uint8Array([0, 1, 2, 3]));
  });

  await test.step("replaces older entries with paths prefixed by the new one, EVEN when that entry was edited", async () => {
    const store = new TestStore();

    await store.set(
      {
        path: [new Uint8Array([0]), new Uint8Array([1])],
        payload: new Uint8Array([0, 1, 2, 1]),
        timestamp: BigInt(0),
        subspace: alfie,
      },
      alfie,
    );

    await store.set(
      {
        path: [new Uint8Array([0]), new Uint8Array([1])],
        payload: new Uint8Array([0, 1, 2, 3]),
        timestamp: BigInt(1),
        subspace: alfie,
      },
      alfie,
    );

    const prefixRes = await store.set(
      {
        path: [new Uint8Array([0])],
        payload: new Uint8Array([0, 1, 2, 3]),
        timestamp: BigInt(2),
        subspace: alfie,
      },
      alfie,
    );

    assert(prefixRes.kind === "success");

    const entries = [];

    for await (
      const entry of store.query({
        area: fullArea(),
        maxCount: 0,
        maxSize: BigInt(0),
      }, "path")
    ) {
      entries.push(entry);
    }

    assertEquals(entries.length, 1);
    assert(entries[0]);
    assertEquals(entries[0][0].path, [new Uint8Array([0])]);
    assert(entries[0][1]);
    assertEquals(await entries[0][1].bytes(), new Uint8Array([0, 1, 2, 3]));
  });

<<<<<<< HEAD
  await test.step("replaces older entries with paths prefixed by the new one, but doesn't replace newer entries", async () => {
=======
  await test.step("does not use partial matching for prefix pruning", async () => {
>>>>>>> 616db6c9
    const store = new TestStore();

    await store.set(
      {
<<<<<<< HEAD
        path: [new Uint8Array([0]), new Uint8Array([1])],
        payload: new Uint8Array([0, 1, 0]),
=======
        path: [new Uint8Array([100, 200, 300])],
        payload: new Uint8Array([0, 1, 2, 1]),
>>>>>>> 616db6c9
        timestamp: BigInt(0),
        subspace: alfie,
      },
      alfie,
    );

    await store.set(
      {
<<<<<<< HEAD
        path: [new Uint8Array([0]), new Uint8Array([2])],
        payload: new Uint8Array([0, 2, 2]),
        timestamp: BigInt(2),
        subspace: alfie,
      },
      alfie,
    );

    const prefixRes = await store.set(
      {
        path: [new Uint8Array([0])],
        payload: new Uint8Array([0, 2]),
=======
        path: [new Uint8Array([100])],
        payload: new Uint8Array([0, 1, 2, 3]),
>>>>>>> 616db6c9
        timestamp: BigInt(1),
        subspace: alfie,
      },
      alfie,
    );

<<<<<<< HEAD
    assert(prefixRes.kind === "success");

=======
>>>>>>> 616db6c9
    const entries = [];

    for await (
      const entry of store.query({
        area: fullArea(),
        maxCount: 0,
        maxSize: BigInt(0),
      }, "path")
    ) {
      entries.push(entry);
    }

    assertEquals(entries.length, 2);
<<<<<<< HEAD

    assert(entries[0]);
    assertEquals(entries[0][0].path, [new Uint8Array([0])]);
    assert(entries[0][1]);
    assertEquals(await entries[0][1].bytes(), new Uint8Array([0, 2]));

    assert(entries[1]);
    assertEquals(entries[1][0].path, [new Uint8Array([0]), new Uint8Array([2])]);
    assert(entries[1][1]);
    assertEquals(await entries[1][1].bytes(), new Uint8Array([0, 2, 2]));
=======
>>>>>>> 616db6c9
  });
});

// ==================================
// ingestPayload

Deno.test("Store.ingestPayload", async (test) => {
  const alfie = TestSubspace.Alfie;
  const betty = TestSubspace.Betty;

  await test.step("does not ingest payload if corresponding entry is missing", async () => {
    const store = new TestStore();

    const res = await store.ingestPayload({
      path: [new Uint8Array([0])],
      subspace: TestSubspace.Gemma,
      timestamp: BigInt(0),
    }, new Blob([new Uint8Array()]).stream());

    assert(res.kind === "failure");
    assert(res.reason === "no_entry");
  });

  await test.step("does not ingest if payload is already held", async () => {
    const store = new TestStore();
    const otherStore = new TestStore();

    const payload = new Uint8Array(32);

    crypto.getRandomValues(payload);

    const res = await otherStore.set({
      path: [new Uint8Array([0, 2])],
      payload,
      subspace: alfie,
    }, alfie);

    assert(res.kind === "success");

    const res2 = await store.ingestEntry(res.entry, res.authToken);

    assert(res2.kind === "success");

    const res3 = await store.ingestPayload({
      path: res.entry.path,
      subspace: res.entry.subspaceId,
      timestamp: res.entry.timestamp,
    }, new Blob([payload]).stream());

    assert(res3.kind === "success");

    const res4 = await store.ingestPayload({
      path: res.entry.path,
      subspace: res.entry.subspaceId,
      timestamp: res.entry.timestamp,
    }, new Blob([payload]).stream());

    assert(res4.kind === "no_op");
  });

  await test.step("does not ingest if the hash doesn't match the entry's", async () => {
    const store = new TestStore();
    const otherStore = new TestStore();

    const payload = new Uint8Array(32);

    crypto.getRandomValues(payload);

    const res = await otherStore.set({
      path: [new Uint8Array([0, 2])],
      payload,
      subspace: alfie,
    }, alfie);

    assert(res.kind === "success");

    const res2 = await store.ingestEntry(res.entry, res.authToken);

    assert(res2.kind === "success");

    const res3 = await store.ingestPayload({
      path: res.entry.path,
      subspace: res.entry.subspaceId,
      timestamp: res.entry.timestamp,
    }, new Blob([new Uint8Array(32)]).stream());

    assert(res3.kind === "failure");
    assert(res3.reason === "data_mismatch");
  });

  await test.step("ingest if everything is valid", async () => {
    const store = new TestStore();
    const otherStore = new TestStore();

    const payload = new Uint8Array(32);

    crypto.getRandomValues(payload);

    const res = await otherStore.set({
      path: [new Uint8Array([0, 2])],
      payload,
      subspace: alfie,
    }, alfie);

    assert(res.kind === "success");

    const res2 = await store.ingestEntry(res.entry, res.authToken);

    assert(res2.kind === "success");

    const res3 = await store.ingestPayload({
      path: res.entry.path,
      subspace: res.entry.subspaceId,
      timestamp: res.entry.timestamp,
    }, new Blob([payload]).stream());

    assert(res3.kind === "success");

    let retrievedPayload;

    for await (
      const [_entry, payload] of store.query({
        area: fullArea(),
        maxCount: 0,
        maxSize: BigInt(0),
      }, "path")
    ) {
      retrievedPayload = await payload?.bytes();
    }

    assert(retrievedPayload);

    assert(orderBytes(payload, retrievedPayload) === 0);
  });
});

// ==================================
// query

// ==================================
// WAF

Deno.test("Write-ahead flags", async (test) => {
  const alfie = TestSubspace.Alfie;

  await test.step("Insertion flag inserts (and removes prefixes...)", async () => {
    const store = new TestStore();
    const otherStore = new TestStore();

    const res = await otherStore.set(
      {
        path: [new Uint8Array([0, 0, 0, 0])],
        payload: new Uint8Array(32),
        timestamp: BigInt(1000),
        subspace: alfie,
      },
      alfie,
    );

    assert(res.kind === "success");

    // Insert

    const result = await store.set(
      {
        path: [new Uint8Array([0, 0, 0, 0, 1])],
        payload: new Uint8Array(32),
        timestamp: BigInt(500),
        subspace: alfie,
      },
      alfie,
    );

    assert(result.kind === "success");

    await store.writeAheadFlag().flagInsertion(
      result.entry,
      result.authToken,
    );

    await store.triggerWriteAheadFlag();

    const entries = [];

    for await (
      const [entry] of store.query({
        area: fullArea(),
        maxCount: 0,
        maxSize: BigInt(0),
      }, "path")
    ) {
      entries.push(entry);
    }

    assertEquals(entries.length, 1);
    assert(entries[0]);

    assert(
      orderPath(
        entries[0].path,
        [new Uint8Array([0, 0, 0, 0, 1])],
      ) === 0,
    );
  });

  await test.step("Removal flag removes", async () => {
    const store = new TestStore();

    const res = await store.set(
      {
        path: [new Uint8Array([0, 0, 0, 0])],
        payload: new Uint8Array(32),
        timestamp: BigInt(1000),
        subspace: alfie,
      },
      alfie,
    );

    assert(res.kind === "success");

    await store.writeAheadFlag().flagRemoval(res.entry);

    await store.triggerWriteAheadFlag();

    const entries = [];

    for await (
      const [entry] of store.query({
        area: fullArea(),
        maxCount: 0,
        maxSize: BigInt(0),
      }, "path")
    ) {
      entries.push(entry);
    }

    assertEquals(entries.length, 0);
  });
});<|MERGE_RESOLUTION|>--- conflicted
+++ resolved
@@ -455,22 +455,13 @@
     assertEquals(await entries[0][1].bytes(), new Uint8Array([0, 1, 2, 3]));
   });
 
-<<<<<<< HEAD
   await test.step("replaces older entries with paths prefixed by the new one, but doesn't replace newer entries", async () => {
-=======
-  await test.step("does not use partial matching for prefix pruning", async () => {
->>>>>>> 616db6c9
-    const store = new TestStore();
-
-    await store.set(
-      {
-<<<<<<< HEAD
+    const store = new TestStore();
+
+    await store.set(
+      {
         path: [new Uint8Array([0]), new Uint8Array([1])],
         payload: new Uint8Array([0, 1, 0]),
-=======
-        path: [new Uint8Array([100, 200, 300])],
-        payload: new Uint8Array([0, 1, 2, 1]),
->>>>>>> 616db6c9
         timestamp: BigInt(0),
         subspace: alfie,
       },
@@ -479,7 +470,6 @@
 
     await store.set(
       {
-<<<<<<< HEAD
         path: [new Uint8Array([0]), new Uint8Array([2])],
         payload: new Uint8Array([0, 2, 2]),
         timestamp: BigInt(2),
@@ -492,21 +482,14 @@
       {
         path: [new Uint8Array([0])],
         payload: new Uint8Array([0, 2]),
-=======
-        path: [new Uint8Array([100])],
-        payload: new Uint8Array([0, 1, 2, 3]),
->>>>>>> 616db6c9
         timestamp: BigInt(1),
         subspace: alfie,
       },
       alfie,
     );
 
-<<<<<<< HEAD
     assert(prefixRes.kind === "success");
 
-=======
->>>>>>> 616db6c9
     const entries = [];
 
     for await (
@@ -520,7 +503,6 @@
     }
 
     assertEquals(entries.length, 2);
-<<<<<<< HEAD
 
     assert(entries[0]);
     assertEquals(entries[0][0].path, [new Uint8Array([0])]);
@@ -528,11 +510,52 @@
     assertEquals(await entries[0][1].bytes(), new Uint8Array([0, 2]));
 
     assert(entries[1]);
-    assertEquals(entries[1][0].path, [new Uint8Array([0]), new Uint8Array([2])]);
+    assertEquals(entries[1][0].path, [
+      new Uint8Array([0]),
+      new Uint8Array([2]),
+    ]);
     assert(entries[1][1]);
     assertEquals(await entries[1][1].bytes(), new Uint8Array([0, 2, 2]));
-=======
->>>>>>> 616db6c9
+  });
+
+  await test.step("does not use partial matching for prefix pruning", async () => {
+    const store = new TestStore();
+
+    await store.set(
+      {
+        path: [new Uint8Array([100, 200, 300])],
+        payload: new Uint8Array([0, 1, 2, 1]),
+
+        timestamp: BigInt(0),
+        subspace: alfie,
+      },
+      alfie,
+    );
+
+    await store.set(
+      {
+        path: [new Uint8Array([100])],
+        payload: new Uint8Array([0, 1, 2, 3]),
+
+        timestamp: BigInt(1),
+        subspace: alfie,
+      },
+      alfie,
+    );
+
+    const entries = [];
+
+    for await (
+      const entry of store.query({
+        area: fullArea(),
+        maxCount: 0,
+        maxSize: BigInt(0),
+      }, "path")
+    ) {
+      entries.push(entry);
+    }
+
+    assertEquals(entries.length, 2);
   });
 });
 
